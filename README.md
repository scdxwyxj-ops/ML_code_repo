--- conflicted
+++ resolved
@@ -4,11 +4,8 @@
 It provides a configuration-driven pipeline for:
 - **Q1** &ndash; Stock price movement ablation studies across feature engineering variants.
 - **Q2** &ndash; Credit-card fraud detection comparing classical ML and neural baselines.
-<<<<<<< HEAD
+- **Q3** &ndash; Temporal stability comparison of different ML-based credit risk models.
  maximizing Sharpe ratios?
-=======
-- **Q3** &ndash; Temporal stability comparison of different ML-based credit risk models.
->>>>>>> 163b3269
 
 All preprocessing, feature engineering, and model choices are declarative; notebooks simply load JSON profiles and execute the shared transform stack. 
 
